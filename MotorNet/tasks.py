
import copy
import numpy as np
import tensorflow as tf
import random
from abc import abstractmethod
from scipy.signal import butter, lfilter
<<<<<<< HEAD
from MotorNet.nets.losses import PositionLoss, ActivationSquaredLoss, ActivationVelocitySquaredLoss,\
    ActivationDiffSquaredLoss
=======
import random
from MotorNet.nets.losses import position_loss, activation_squared_loss, activation_velocity_squared_loss,\
                                 activation_diff_squared_loss, position_loss_bis
>>>>>>> e41d9c03
# TODO: check that "generate" methods do not feed the memory leak


class Task(tf.keras.utils.Sequence):
    """
    Base class for tasks.
    """
    def __init__(self, controller, initial_joint_state=None, **kwargs):
        self.__name__ = 'Generic Task'
        self.controller = controller
        self.plant = controller.plant
        self.training_iterations = 1000
        self.training_batch_size = 32
        self.training_n_timesteps = 100
        self.delay_range = [0, 0]
        self.do_recompute_targets = False
        self.kwargs = kwargs
        self.losses = {name: None for name in self.controller.output_names}
        self.loss_names = {name: name for name in self.controller.output_names}
        self.loss_weights = {name: 0. for name in self.controller.output_names}

        if initial_joint_state is not None:
            initial_joint_state = np.array(initial_joint_state)
            if len(initial_joint_state.shape) == 1:
                initial_joint_state = initial_joint_state.reshape(1, -1)
            self.n_initial_joint_states = initial_joint_state.shape[0]
            self.initial_joint_state_original = initial_joint_state.tolist()
        else:
            self.initial_joint_state_original = None
            self.n_initial_joint_states = None
        self.initial_joint_state = initial_joint_state

    def add_loss(self, assigned_output, loss, loss_weight=1.):
        self.losses[assigned_output] = loss
        self.loss_weights[assigned_output] = loss_weight
        if hasattr(loss, 'name'):
            self.loss_names[assigned_output] = loss.name

    @abstractmethod
    def generate(self, batch_size, n_timesteps, **kwargs):
        return

    def get_initial_state(self, batch_size):
        if self.initial_joint_state is None:
            inputs = None
        else:
            i = np.random.randint(0, self.n_initial_joint_states, batch_size)
            inputs = self.initial_joint_state[i, :]
        return self.controller.get_initial_state(batch_size=batch_size, inputs=inputs)

    def get_input_dim(self):
        [inputs, _, _] = self.generate(batch_size=1, n_timesteps=self.delay_range[-1]+1)

        def sort_shape(i):
            if tf.is_tensor(i):
                s = i.get_shape().as_list()
            else:
                s = i.shape
            return s[-1]

        if type(inputs) is dict:
            shape = {key: sort_shape(val) for key, val in inputs.items()}
        else:
            shape = inputs

        return shape

    def get_losses(self):
        return [self.losses, self.loss_weights]

    def set_training_params(self, batch_size, n_timesteps, iterations):
        self.training_batch_size = batch_size
        self.training_n_timesteps = n_timesteps
        self.training_iterations = iterations

    def get_save_config(self):
        cfg = {'task_kwargs': self.kwargs, 'name': self.__name__, 'training_iterations': self.training_iterations,
               'training_batch_size': self.training_batch_size, 'training_n_timesteps': self.training_n_timesteps,
               'do_recompute_targets': self.do_recompute_targets, 'loss_weights': self.loss_weights,
               'initial_joint_state': self.initial_joint_state_original}
        return cfg

    def __getitem__(self, idx):
        [inputs, targets, init_states] = self.generate(batch_size=self.training_batch_size,
                                                       n_timesteps=self.training_n_timesteps)
        return [inputs, init_states], targets

    def __len__(self):
        return self.training_iterations


class TaskStaticTarget(Task):
    def __init__(self, controller, **kwargs):
        super().__init__(controller, **kwargs)
        self.__name__ = 'TaskStaticTarget'
        max_iso_force = self.plant.Muscle.max_iso_force
        self.add_loss('muscle state', loss=ActivationSquaredLoss(max_iso_force=max_iso_force), loss_weight=.2)
        self.add_loss('cartesian position', loss=PositionLoss(), loss_weight=1.)

    def generate(self, batch_size, n_timesteps, **kwargs):
        init_states = self.get_initial_state(batch_size=batch_size)
        goal_states = self.plant.joint2cartesian(self.plant.draw_random_uniform_states(batch_size=batch_size))
        targets = self.plant.state2target(state=goal_states, n_timesteps=n_timesteps).numpy()
        inputs = {"inputs": targets[:, :, :self.plant.space_dim]}
        return [inputs, targets, init_states]

class TaskStaticTargetBis(Task):
    """
    Other kind of cost functions do not change the behavior significantly. 
    Let's try to change the recompute_targets function in order to play with the target redundancy
    """
    def __init__(self, controller,**kwargs):
        super().__init__(controller,**kwargs)
        self.__name__ = 'TaskStaticTarget'
        self.losses = {'cartesian position': position_loss(),
                       'muscle state': activation_squared_loss(self.plant.Muscle.max_iso_force)}
        self.loss_weights = {'cartesian position':1, 'muscle state': 0.2}
        self.do_recompute_targets = kwargs.get('do_recompute_targets',False)

    def generate(self, batch_size, n_timesteps, **kwargs):
        init_states = self.get_initial_state(batch_size=batch_size)
        goal_states = self.plant.joint2cartesian(self.plant.draw_random_uniform_states(batch_size=batch_size))
        targets = self.plant.state2target(state=goal_states, n_timesteps=n_timesteps).numpy()
        inputs = {"inputs": targets[:,:,:self.plant.space_dim]}
        return [inputs, targets, init_states]

    def recompute_targets(selfs,inputs,targets,outputs):
        #grab endpoint position and velocity 
        cartesian_pos = outputs['cartesian position']
        #calculate the distance to the targets along each axis as run by the forward pass
        dist = tf.sqrt(tf.reduce_sum((cartesian_pos[:,:,0] - targets[:,:,0])**2,axis=2)) 
        dist_x = tf.sqrt(tf.reduce_sum((cartesian_pos[:,:,0] - targets[:,:,0])**2,axis=2))
        dist_y = tf.sqrt(tf.reduce_sum((cartesian_pos[:,:,1] - targets[:,:,1])**2,axis=2))
        dist_x = tf.where(tf.equal(inputs[0][:,:,-1],-1.),1000.,dist_x)
        dist_y = tf.where(tf.equal(inputs[0][:,:,-1],-1.),1000.,dist_y)
        dist_x = tf.tile(tf.expand_dims(dist_x,axis=2),tf.constant([1,1,2],tf.int32))
        dist_y = tf.tile(tf.expand_dims(dist_y,axis=2),tf.constant([1,1,2],tf.int32))
        #keep the position only (drop the rest)
        cartesian_pos_no_vel = tf.concat([cartesian_pos[:,:,0:2],tf.zeros_like(dist)],axis=2)
        #preprocess the dist tensor for further computation
        dist_x = tf.concat([dist_x,tf.zeros_like(dist_x)],axis=2)
        dist_y = tf.concat([dist_y,tf.zeros_like(dist_y)],axis=2)
        # if the distance is less than a certain amount, replace the target with the results of the forward pass
        # Think about the stuff I can put here for the where condition --> playing with target redundancy
        targets = tf.where(tf.math.logical_and(tf.less_equal(dist_x,0.035), tf.less_equal(dist_y,1)),cartesian_pos_no_vel,targets)
        return targets


class TaskStaticTargetWithPerturbations(Task):
    def __init__(self, controller, endpoint_load: float, **kwargs):
        super().__init__(controller, **kwargs)
        self.__name__ = 'TaskStaticTargetWithPerturbations'
        max_iso_force = self.plant.Muscle.max_iso_force
        self.add_loss('muscle state', loss=ActivationSquaredLoss(max_iso_force=max_iso_force), loss_weight=.2)
        self.add_loss('cartesian position', loss=PositionLoss(), loss_weight=1.)
        self.endpoint_load = endpoint_load

    def generate(self, batch_size, n_timesteps, **kwargs):
        init_states = self.get_initial_state(batch_size=batch_size)
        goal_states = self.plant.joint2cartesian(self.plant.draw_random_uniform_states(batch_size=batch_size))
        targets = self.plant.state2target(state=goal_states, n_timesteps=n_timesteps).numpy()
        endpoint_load = tf.constant(self.endpoint_load, shape=(batch_size, n_timesteps, 2))
        inputs = {"inputs": targets[:, :, :self.plant.space_dim], "endpoint_load": endpoint_load}
        return [inputs, targets, init_states]


class TaskDelayedReach(Task):
    """
    A random-delay reach to a random target from a random starting position.

    Args:
      delay_range: Two-items list or numpy.array that indicate the minimum and maximum value of the delay timer.
        The delay is randomly drawn from a uniform distribution bounded by these values.
    """
    def __init__(self, controller, **kwargs):
        super().__init__(controller, **kwargs)
        self.__name__ = 'TaskDelayedReach'
        max_iso_force = self.plant.Muscle.max_iso_force
        self.add_loss('muscle state', loss=ActivationSquaredLoss(max_iso_force=max_iso_force), loss_weight=.2)
        self.add_loss('cartesian position', loss=PositionLoss(), loss_weight=1.)
        delay_range = np.array(kwargs.get('delay_range', [0.3, 0.6])) / self.plant.dt
        self.delay_range = [int(delay_range[0]), int(delay_range[1])]
        self.convert_to_tensor = tf.keras.layers.Lambda(lambda x: tf.convert_to_tensor(x))

    def generate(self, batch_size, n_timesteps, **kwargs):
        init_states = self.get_initial_state(batch_size=batch_size)
        center = self.plant.joint2cartesian(init_states[0][:, :])
        goal_states = self.plant.joint2cartesian(self.plant.draw_random_uniform_states(batch_size=batch_size))
        targets = self.plant.state2target(state=goal_states, n_timesteps=n_timesteps).numpy()

        inputs = copy.deepcopy(targets)
        gocue = np.zeros([batch_size, n_timesteps, 1])
        for i in range(batch_size):
            delay_time = int(np.random.uniform(self.delay_range[0], self.delay_range[1]))
            targets[i, :delay_time, :] = center[i, np.newaxis, :]
            gocue[i, delay_time, 0] = 1.

        inputs = {"inputs": np.concatenate([inputs, gocue], axis=-1)}
        return [inputs, self.convert_to_tensor(targets), init_states]


class TaskDelayedMultiReach(Task):
    def __init__(self, controller, initial_joint_state=None, **kwargs):
        super().__init__(controller, initial_joint_state=initial_joint_state)
        self.__name__ = 'TaskDelayedMultiReach'
        max_iso_force = self.plant.Muscle.max_iso_force
        self.add_loss('muscle state', loss=ActivationSquaredLoss(max_iso_force=max_iso_force), loss_weight=.2)
        self.add_loss('cartesian position', loss=PositionLoss(), loss_weight=1.)

        self.bump_length = int(kwargs.get('bump_length', 50) / 1000 / self.plant.dt)
        self.bump_height = kwargs.get('bump_height', 3)
        self.delay_range = np.array(kwargs.get('delay_range', [100, 900])) / 1000 / self.plant.dt
        self.num_target = kwargs.get('num_target', 1)

    def generate(self, batch_size, n_timesteps, **kwargs):
        init_states = self.get_initial_state(batch_size=batch_size)
        center = self.plant.joint2cartesian(init_states[0][0, :])

        num_target = self.num_target
        target_list = np.zeros((batch_size, n_timesteps, 4, num_target))

        for tg in range(num_target):
            goal_states = self.plant.draw_random_uniform_states(batch_size=batch_size)
            target_list[:, :, :, tg] = self.plant.state2target(
                state=self.plant.joint2cartesian(goal_states),
                n_timesteps=n_timesteps).numpy()

        temp_inputs = []
        temp_targets = []

        sequence_time = int((num_target + 1) * target_list.shape[1] + self.delay_range[1] + self.bump_length)
        targets = np.zeros((batch_size, sequence_time, 4))

        for i in range(batch_size):
            # Create Inputs
            delay_time = generate_delay_time(self.delay_range[0], self.delay_range[1], 'random')
            bump = np.concatenate([np.zeros(n_timesteps),
                                   np.zeros(delay_time),
                                   np.ones(self.bump_length) * self.bump_height,
                                   np.zeros(int(num_target * n_timesteps) + int(self.delay_range[1] - delay_time))])

            input_tensor = np.concatenate([np.squeeze(target_list[i, :, 0:2, tr]) for tr in range(num_target)], axis=1)  # Concatenate input positions for the targets
            input_tensor = tf.repeat(input_tensor, num_target, axis=0)  # Repeat the input (num_target) times
            # Concatenate zeros for delay period
            input_tensor = np.concatenate([
                np.zeros((n_timesteps, 2 * num_target)),                                  # For Go to Center
                np.zeros((int(self.delay_range[1] + self.bump_length), 2 * num_target)),  # For remain in center and see targets
                input_tensor,                                                             # For each to targets
                ], axis=0)
            input_tensor[:n_timesteps] = np.repeat(center[0, :2], num_target)  # center      # Assign Center point for inital reach of the trial (before delay)
            # Assign first target to input for delay period
            input_tensor[n_timesteps:n_timesteps + self.delay_range[1] + self.bump_length] =\
                input_tensor[n_timesteps + self.delay_range[1] + self.bump_length+1, :]
            # append the current trial to temp list, later stacks to tensor with first dimension = batch size
            temp_inputs.append(np.concatenate([input_tensor, np.expand_dims(bump, axis=1)], axis=1))

            # Create targets (outputs)
            # ---------------
            targets[i, :n_timesteps, :] = center  # Reach to Center during delay
            targets[i, n_timesteps:n_timesteps + delay_time, :] = center  # Reach to Center during delay
            # Show True targets after go random bump
            targets[i, n_timesteps + delay_time:n_timesteps + delay_time + int(num_target * n_timesteps), :] =\
                np.concatenate([np.squeeze(target_list[i, :, :, tr]) for tr in range(num_target)], axis=0)
            # Fill the remaining time point at the end with last target (That happens due to random length of bump)
            targets[i, delay_time+(num_target*n_timesteps):, :] = target_list[i, 0, :, -1]

        inputs = tf.stack(temp_inputs, axis=0)
        return [inputs, tf.convert_to_tensor(targets), init_states]


class SequenceHorizon(Task):
    def __init__(self, controller, initial_joint_state=None, **kwargs):
        super().__init__(controller, initial_joint_state=initial_joint_state)
        self.__name__ = 'TaskDelayedMultiReach'
        max_iso_force = self.plant.Muscle.max_iso_force
        self.add_loss('muscle state', loss=ActivationSquaredLoss(max_iso_force=max_iso_force), loss_weight=.2)
        self.add_loss('cartesian position', loss=PositionLoss(), loss_weight=1.)

        self.bump_length = int(kwargs.get('bump_length', 50) / 1000 / self.plant.dt)
        self.bump_height = kwargs.get('bump_height', 3)
        self.delay_range = np.array(kwargs.get('delay_range', [100, 900])) / 1000 / self.plant.dt
        self.num_target = kwargs.get('num_target', 1)
        self.num_horizon = kwargs.get('num_horizon', 0)

    def generate(self, batch_size, n_timesteps, **kwargs):
        init_states = self.get_initial_state(batch_size=batch_size)
        center = self.plant.joint2cartesian(init_states[0][0, :])

        target_list = np.zeros((batch_size, n_timesteps, 4, self.num_target))

        for tg in range(self.num_target):
            goal_states = self.plant.draw_random_uniform_states(batch_size=batch_size)
            target_list[:, :, :, tg] = self.plant.state2target(
                state=self.plant.joint2cartesian(goal_states),
                n_timesteps=n_timesteps).numpy()

        # Fill in itial part of trials
        # Go to center
        center_in = np.zeros((batch_size, n_timesteps, 2*(self.num_horizon+1)+1))
        center_out = np.zeros((batch_size, n_timesteps, 4))
        # Assign
        center_in[:, :, :2] = center[0, :2]
        center_out[:, :, 0:] = center

        # Show the first n_horizon target and stary in center
        delay_time = generate_delay_time(self.delay_range[0], self.delay_range[1], 'random')

        center_before_go_in = np.zeros((batch_size, delay_time, 2*(self.num_horizon+1)+1))
        center_before_go_out = np.zeros((batch_size, delay_time, 4))
        # Assign
        center_before_go_in[:, :, 0:2*(self.num_horizon+1)] = target_list[:, 0:delay_time, 0:2, 0:self.num_horizon+1].reshape(batch_size, delay_time, -1)
        center_before_go_out[:, :, 0:] = center

        # Get the go-cue bump
        go_in = np.zeros((batch_size, self.bump_length, 2*(self.num_horizon+1)+1))
        go_out = np.zeros((batch_size, self.bump_length, 4))

        go_in[:, :, 0:2*(self.num_horizon+1)] = target_list[:, 0:self.bump_length, 0:2, 0:self.num_horizon+1].reshape(batch_size, self.bump_length, -1)
        go_in[:, :, -1] = np.ones((self.bump_length, )) * self.bump_length
        go_out[:, :, 0:] = center

        # Stack void targets for the end of sequence
        # What should I put at the end?
        target_list = np.concatenate((target_list, np.zeros((batch_size, n_timesteps, 4, self.num_horizon))), axis=-1)

        target_input = np.zeros((batch_size, self.num_target*n_timesteps, 2*(self.num_horizon+1)+1))
        target_output = np.zeros((batch_size, self.num_target*n_timesteps, 4))

        for tg in range(self.num_target):
            target_input[:, tg*n_timesteps:(tg+1)*n_timesteps, 0:2*(self.num_horizon+1)] = target_list[:, :, 0:2, tg:tg+(self.num_horizon+1)].reshape(batch_size, n_timesteps, -1)
            target_output[:, tg*n_timesteps:(tg+1)*n_timesteps, :] = target_list[:, :, :, tg]
        # COncatenate different part of the task
        inp = np.concatenate((center_in, center_before_go_in, go_in, target_input), axis=1)
        outp = np.concatenate((center_out, center_before_go_out, go_out, target_output), axis=1)

        return [tf.convert_to_tensor(inp), tf.convert_to_tensor(outp), init_states]


class TaskLoadProbability(Task):
    def __init__(self, controller, **kwargs):
        super().__init__(controller, **kwargs)
        self.__name__ = 'TaskLoadProbability'

        self.cartesian_loss = kwargs.get('cartesian_loss', 1)
        self.muscle_loss = kwargs.get('muscle_loss', 0)
        self.vel_weight = kwargs.get('vel_weight', 0.)

        self.add_loss('cartesian position', loss=PositionLoss(), loss_weight=self.cartesian_loss)  # 10-20 best
        self.add_loss(
            'muscle state',
            loss=ActivationVelocitySquaredLoss(
                max_iso_force=self.plant.Muscle.max_iso_force,
                vel_weight=self.vel_weight),
            loss_weight=self.muscle_loss)

        self.target_time_range = np.array(kwargs.get('target_time_range', [200, 400])) / 1000 / self.plant.dt
        self.delay_range = np.array(kwargs.get('delay_range', [200, 1000])) / 1000 / self.plant.dt
        self.condition_independent_magnitude = kwargs.get('condition_independent_magnitude', 0.2)
        self.background_load = kwargs.get('background_load', 0.)

        self.run_mode = kwargs.get('run_mode', 'train')

        self.do_recompute_targets = kwargs.get('do_recompute_targets', False)
        self.controller.perturbation_dims_active = True

    def generate(self, batch_size, n_timesteps, **kwargs):
        if self.run_mode == 'mesh_target' or self.run_mode == '2target':
            batch_size = 1000
            n_timesteps = 130
            self.delay_range = np.array([500, 500]) / 1000 / self.plant.dt
            self.target_time_range = np.array([200, 200]) / 1000 / self.plant.dt
        init_states = self.get_initial_state(batch_size=batch_size)
        center = self.plant.joint2cartesian(init_states[0][0, :]).numpy()
        goal_state1 = center + np.array([-0.028279, -0.042601, 0, 0])
        goal_state2 = center - np.array([-0.028279, -0.042601, 0, 0])
        goal_states = self.plant.joint2cartesian(self.plant.draw_random_uniform_states(batch_size=batch_size))
        targets = np.tile(np.expand_dims(goal_states, axis=1), (1, n_timesteps, 1))
        prob_array = np.array([0, 0.25, 0.5, 0.75, 1])
        mesh = np.linspace(-0.0707, 0.0707, num=10)
        mesh_x_counter = 0
        mesh_y_counter = 0
        prob_counter = 0
        target_counter = 0
        visual_delay = self.controller.visual_delay
        proprioceptive_delay = self.controller.proprioceptive_delay
        inputs = np.zeros(shape=(batch_size, n_timesteps, 7))
        for i in range(batch_size):
            prob = prob_array[np.random.randint(0, 5)]
            if self.run_mode != 'train':
                prob = prob_array[prob_counter]
                x = mesh[mesh_x_counter]
                y = mesh[mesh_y_counter]
                mesh_x_counter += 1
                new_pos = center[0, 0:2] + np.expand_dims([x, y], axis=0)
                if self.run_mode == 'mesh_target':
                    targets[i, :, 0:2] = np.tile(np.expand_dims(new_pos, axis=1), [1, n_timesteps, 1])
                elif self.run_mode == '2target':
                    if target_counter < 50:
                        targets[i, :, :] = np.tile(np.expand_dims(goal_state1, axis=1), [1, n_timesteps, 1])
                    else:
                        targets[i, :, :] = np.tile(np.expand_dims(goal_state2, axis=1), [1, n_timesteps, 1])
                if mesh_x_counter >= len(mesh):
                    mesh_y_counter += 1
                    mesh_x_counter = 0
                if mesh_y_counter >= len(mesh):
                    mesh_x_counter = 0
                    mesh_y_counter = 0
                    prob_counter += 1
                if prob_counter == 5:
                    prob_counter = 0
                target_counter += 1
                if target_counter >= 100:
                    target_counter = 0
            elif self.run_mode == 'train':
                r = 0.15 * np.sqrt(np.random.rand())
                theta = np.random.rand() * 2 * np.pi
                new_pos = center[0, 0:2] + np.expand_dims([r * np.cos(theta), r * np.sin(theta)], axis=0)
                targets[i, :, 0:2] = np.tile(np.expand_dims(new_pos, axis=1), [1, n_timesteps, 1])
            inputs[i, :, 2:4] = targets[i, :, 0:2]
            input_5 = np.zeros(shape=n_timesteps)
            input_1 = np.zeros(shape=n_timesteps)
            input_2 = np.zeros(shape=n_timesteps)
            perturbation = np.tile([0, self.background_load], (n_timesteps, 1))  # background load
            target_time = generate_delay_time(self.target_time_range[0], self.target_time_range[1], 'random')
            delay_time = generate_delay_time(self.delay_range[0], self.delay_range[1], 'random')
            pert_time = delay_time
            if self.run_mode != 'train':
                catch_chance = 0
                no_prob_chance = 0
            else:
                catch_chance = 0.1  # 0.3 best
                no_prob_chance = 0  # 0 best
            if np.greater_equal(np.random.rand(), catch_chance):
                targets[i, 0:pert_time, :] = center
                if self.run_mode != 'train':
                    if i < 500:
                        pert = self.background_load - 1
                    else:
                        pert = self.background_load + 1
                else:
                    if np.greater_equal(np.random.rand(),  prob):
                        pert = self.background_load + 1
                    else:
                        pert = self.background_load - 1
                if np.greater_equal(np.random.rand(), no_prob_chance):
                    # The visual delay MUST be built into these inputs, otherwise the network gets immediate visual cues
                    input_1[target_time + visual_delay:] = prob  # turn off after 9 best   (pert_time + visual_delay)
                    input_2[target_time + visual_delay:] = 1 - prob
                input_5[pert_time + proprioceptive_delay:] = self.condition_independent_magnitude  # +4 best, 0.2 best
                perturbation[pert_time:, 1] = pert
            else:
                targets[i, :, :] = center
                if np.greater_equal(np.random.rand(), no_prob_chance):
                    input_1[target_time + visual_delay:] = prob
                    input_2[target_time + visual_delay:] = 1 - prob

            inputs[i, :, 0] = input_1
            inputs[i, :, 1] = input_2
            inputs[i, :, 4] = input_5

            inputs[i, :, 4] = inputs[i, :, 4] + np.random.normal(loc=0.,
                                                         scale=self.controller.proprioceptive_noise_sd,
                                                         size=n_timesteps)
            inputs[i, :, 0:4] = inputs[i, :, 0:4] + np.random.normal(loc=0.,
                                                                     scale=self.controller.visual_noise_sd,
                                                                     size=(n_timesteps, 4))
            inputs[i, :, 5:7] = perturbation

        return [tf.convert_to_tensor(inputs, dtype=tf.float32), tf.convert_to_tensor(targets, dtype=tf.float32),
                init_states]

    def recompute_targets(self, inputs, targets, outputs):
        # grab endpoint position and velocity
        cartesian_pos = outputs['cartesian position']
        # calculate the distance to the targets as run by the forward pass
        dist = tf.sqrt(tf.reduce_sum((cartesian_pos[:, :, 0:2] - targets[:, :, 0:2])**2, axis=2))
        dist = tf.where(tf.equal(inputs[0][:, :, -1], -1.), 1000., dist)
        dist = tf.tile(tf.expand_dims(dist, axis=2), tf.constant([1, 1, 2], tf.int32))
        cartesian_pos_no_vel = tf.concat([cartesian_pos[:, :, 0:2], tf.zeros_like(dist)], axis=2)
        dist = tf.concat([dist, tf.zeros_like(dist)], axis=2)
        # if the distance is less than a certain amount, replace the target with the result of the forward pass
        targets = tf.where(tf.less_equal(dist, 0.035), cartesian_pos_no_vel, targets)
        return targets


class TaskLoadProbabilityDistributed(Task):
    def __init__(self, controller, **kwargs):
        super().__init__(controller, **kwargs)
        self.__name__ = 'TaskLoadProbabilityDistributed'
        self.cartesian_loss = kwargs.get('cartesian_loss', 1)
        self.muscle_loss = kwargs.get('muscle_loss', 0)
        self.vel_weight = kwargs.get('vel_weight', 0.)
        self.add_loss('cartesian position', loss=PositionLoss(), loss_weight=self.cartesian_loss)  # 10-20 best
        self.add_loss(
            'muscle state',
            loss=ActivationDiffSquaredLoss(
                max_iso_force=self.plant.Muscle.max_iso_force,
                vel_weight=self.vel_weight,
                dt=self.plant.dt),
            loss_weight=self.muscle_loss)
        target_time_range = np.array(kwargs.get('target_time_range', [0.1, 0.3])) / self.plant.dt
        self.target_time_range = [int(target_time_range[0]), int(target_time_range[1])]
        delay_range = np.array(kwargs.get('delay_range', [0.2, 1.0])) / self.plant.dt
        self.delay_range = [int(delay_range[0]), int(delay_range[1])]
        self.condition_independent_magnitude = kwargs.get('condition_independent_magnitude', 0.1)
        self.background_load = kwargs.get('background_load', 0.)

        self.run_mode = kwargs.get('run_mode', 'train')

        self.do_recompute_targets = kwargs.get('do_recompute_targets', False)

    def generate(self, batch_size, n_timesteps, **kwargs):
        if self.run_mode == 'experiment':
            batch_size = 1200
        init_states = self.get_initial_state(batch_size=batch_size)
        center = self.plant.joint2cartesian(init_states[0][0, :]).numpy()
        # these are our target locations for the experiment version
        goal_state1 = center + np.array([-0.028279, -0.042601, 0, 0])
        goal_state2 = center - np.array([-0.028279, -0.042601, 0, 0])
        goal_states = self.plant.joint2cartesian(self.plant.draw_random_uniform_states(batch_size=batch_size)).numpy()
        targets = np.tile(np.expand_dims(goal_states, axis=1), (1, n_timesteps, 1))
        pos_pert_ind = 24
        neg_pert_ind = 5
        prob_array = np.array([0, 0.25, 0.5, 0.75, 1])
        proprioceptive_delay = self.controller.proprioceptive_delay
        inputs = np.zeros(shape=(batch_size, n_timesteps, 30 + 2 + 1))
        perturbations = np.zeros(shape=(batch_size, n_timesteps, 2))
        pert_range = np.linspace(-1.5263, 1.5263, 30)
        visual_delay = 1000
        if self.run_mode == 'experiment':
            catch_chance = 0.
        else:
            catch_chance = 0.2  # 0.2 best
        if self.run_mode == 'experiment':
            target_rand = 0.5
        else:
            target_rand = 1
        for i in range(batch_size):
            target_time = generate_delay_time(self.target_time_range[0], self.target_time_range[1], 'random')
            delay_time = generate_delay_time(self.delay_range[0], self.delay_range[1], 'random')
            pert_time = delay_time
            if np.greater_equal(np.random.rand(), catch_chance):
                is_catch = False
            else:
                is_catch = True
                pert_time = 1000
            if self.run_mode == 'experiment' or self.run_mode == 'train_experiment':
                if self.run_mode == 'experiment':
                    target_time = 30
                    delay_time = 80
                    pert_time = delay_time
                # Inputs
                prob = prob_array[np.random.randint(0, 5)]
                inputs[i, target_time: pert_time + visual_delay, pos_pert_ind] = prob
                inputs[i, target_time: pert_time + visual_delay, neg_pert_ind] = 1 - prob
                elb_prob = inputs[i, target_time + 1, 0:30]
                if inputs[i, target_time + 1, pos_pert_ind] == 0 or inputs[i, target_time + 1, pos_pert_ind] == 1:
                    if np.random.rand() < 0.5:
                        elb_prob[pos_pert_ind] = 1 - prob
                        elb_prob[neg_pert_ind] = prob
                # Targets
                if np.random.rand() < target_rand:
                    targets[i, :, :] = np.tile(np.expand_dims(goal_state1, axis=1), [1, n_timesteps, 1])
                else:
                    targets[i, :, :] = np.tile(np.expand_dims(goal_state2, axis=1), [1, n_timesteps, 1])
            elif self.run_mode == 'train':
                # Inputs
                #for joint in range(2):
                #    prob_dist = np.abs(np.random.normal(loc=0, scale=1, size=64*3))
                #    prob_dist = butter_lowpass_filter(prob_dist, 3, 65, 2)
                #    prob_dist = prob_dist[65:65*2]
                #    prob_dist = prob_dist / np.sum(prob_dist)
                #    if joint == 0:
                #        inputs[i, target_time + visual_delay:, 0:65] = prob_dist
                #        sho_prob = prob_dist
                #    else:
                #        inputs[i, target_time + visual_delay:, joint_offset : joint_offset+65] = prob_dist
                #        elb_prob = prob_dist
                prob = prob_array[np.random.randint(0, 5)]
                pert_ind_1 = 0
                pert_ind_2 = 0
                while pert_ind_1 == pert_ind_2:
                    [pert_ind_1, pert_ind_2] = np.random.randint(0, high=30, size=2)
                inputs[i, target_time: pert_time + visual_delay, pert_ind_1] = prob
                inputs[i, target_time: pert_time + visual_delay, pert_ind_2] = 1 - prob
                elb_prob = inputs[i, target_time + 1, 0:30]
                # Targets
                r = 0.15 * np.sqrt(np.random.rand())
                theta = np.random.rand() * 2 * np.pi
                new_pos = center[0, 0:2] + np.expand_dims([r * np.cos(theta), r * np.sin(theta)], axis=0)
                targets[i, :, 0:2] = np.tile(np.expand_dims(new_pos, axis=1), [1, n_timesteps, 1])

            inputs[i, :, 30:32] = targets[i, :, 0:2]
            condition_independent = np.zeros(shape=n_timesteps)
            perturbation = np.tile([0., self.background_load], (n_timesteps, 1))  # background load
            if not is_catch:
                targets[i, 0:pert_time, :] = center
                big_prob = []
                for j in range(len(elb_prob)):
                    big_prob.append(np.tile(j, int(np.round(elb_prob[j]*100))))
                big_prob = [item for sublist in big_prob for item in sublist]
                perturbation[pert_time:, 1] = self.background_load + pert_range[random.choice(big_prob)]
                condition_independent[pert_time + proprioceptive_delay:] = self.condition_independent_magnitude  # +4 best, 0.2 best
            else:
                targets[i, :, :] = center

            #inputs[i, :, condind_ind] = condition_independent + np.random.normal(loc=0.,
            #                                                     scale=self.controller.proprioceptive_noise_sd,
            #                                                     size=n_timesteps)
            inputs[i, :, :] = inputs[i, :, :] + np.random.normal(loc=0.,
                                                                     scale=self.controller.visual_noise_sd,
                                                                     size=(n_timesteps, 33))
            perturbations[i, :, :] = perturbation

        all_inputs = {"inputs": inputs, "joint_load": perturbations}
        return [all_inputs, tf.convert_to_tensor(targets, dtype=tf.float32), init_states]

    @staticmethod
    def recompute_targets(inputs, targets, outputs):
        joint_load = inputs[0]["joint_load"]
        # grab endpoint position and velocity
        cartesian_pos = outputs['cartesian position']
        # calculate the distance to the targets as run by the forward pass
        dist = tf.sqrt(tf.reduce_sum((cartesian_pos[:, :, 0:2] - targets[:, :, 0:2])**2, axis=2))
        dist = tf.where(tf.equal(joint_load[:, :, -1], -1.), 1000., dist)
        dist = tf.tile(tf.expand_dims(dist, axis=2), tf.constant([1, 1, 2], tf.int32))
        cartesian_pos_no_vel = tf.concat([cartesian_pos[:, :, 0:2], tf.zeros_like(dist)], axis=2)
        dist = tf.concat([dist, tf.zeros_like(dist)], axis=2)
        # if the distance is less than a certain amount, replace the target with the result of the forward pass
        targets = tf.where(tf.less_equal(dist, 0.035), cartesian_pos_no_vel, targets)
        return targets


class TaskYangetal2011(Task):
    def __init__(self, controller, **kwargs):
        super().__init__(controller, **kwargs)
        self.__name__ = 'TaskYangetal2011'
        max_iso_force = self.plant.Muscle.max_iso_force
        self.add_loss('muscle state', loss=ActivationSquaredLoss(max_iso_force=max_iso_force), loss_weight=0.5)
        self.add_loss('cartesian position', loss=PositionLoss(), loss_weight=1.)  # 2-10 best
        self.do_recompute_targets = True
        self.controller.perturbation_dim_start = 2

    def generate(self, batch_size, n_timesteps, **kwargs):
        init_states = self.get_initial_state(batch_size=batch_size)
        center = self.plant.joint2cartesian(init_states[0][0, :]).numpy()
        goal_state1 = center + np.array([-0.15551, -0.13049, 0, 0])
        goal_state2 = center + np.array([0.15551, 0.13049, 0, 0])
        delay_array = np.array([2000, 500, 190, 170, 150, 130, 110, 90, 70, 50, 30, 10, -90]) / 1000 / self.plant.dt
        targets = np.tile(center, (batch_size, n_timesteps, 1))
        inputs = np.zeros(shape=(batch_size, n_timesteps, 4))
        for i in range(batch_size):
            input_1 = np.zeros(shape=n_timesteps)
            input_2 = np.zeros(shape=n_timesteps)
            perturbation = np.tile([0, -2], (n_timesteps, 1))  # background load
            target_delay = generate_delay_time(300 / 1000 / self.plant.dt, 700 / 1000 / self.plant.dt, 'random')
            delay_time = int(delay_array[np.random.randint(0, 13)])
            pert_time = target_delay + delay_time
            if np.greater_equal(np.random.rand(),  0.5):
                targets[i, pert_time+1:, :] = goal_state1
                input_1[target_delay + 10:] = 1
            else:
                targets[i, pert_time+1:, :] = goal_state2
                input_2[target_delay + 10:] = 1
            if np.greater_equal(np.random.rand(), 0.5):  # 0.5 best
                perturbation[pert_time:, 1] = -4
            else:
                targets[i, :, :] = center

            inputs[i, :, 0] = input_1
            inputs[i, :, 1] = input_2
            inputs[i, :, 0:2] = inputs[i, :, 0:2] + np.random.normal(loc=0.,
                                                                     scale=0.01,
                                                                     size=(1, n_timesteps, 2))
            inputs[i, :, 2:4] = perturbation

        return [tf.convert_to_tensor(inputs, dtype=tf.float32), tf.convert_to_tensor(targets, dtype=tf.float32),
                init_states]

    @staticmethod
    def recompute_targets(inputs, targets, outputs):
        # grab endpoint position and velocity
        cartesian_pos = outputs['cartesian position']
        # calculate the distance to the targets as run by the forward pass
        dist = tf.sqrt(tf.reduce_sum((cartesian_pos[:, :, 0:2] - targets[:, :, 0:2])**2, axis=2))
        dist = tf.where(tf.equal(inputs[0][:, :, 3], -2.), 1000., dist)
        dist = tf.tile(tf.expand_dims(dist, axis=2), tf.constant([1, 1, 2], tf.int32))
        cartesian_pos_no_vel = tf.concat([cartesian_pos[:, :, 0:2], tf.zeros_like(dist)], axis=2)
        dist = tf.concat([dist, tf.zeros_like(dist)], axis=2)
        # if the distance is less than a certain amount, replace the target with the result of the forward pass
        targets = tf.where(tf.less_equal(dist, 0.2), cartesian_pos_no_vel, targets)
        return targets


def generate_delay_time(delay_min, delay_max, delay_mode):
    if delay_mode == 'random':
        delay_time = np.random.uniform(delay_min, delay_max)
    elif delay_mode == 'noDelayInput':
        delay_time = 0
    else:
        raise AttributeError

    return int(delay_time)


def butter_lowpass(cutoff, fs, order=5):
    nyq = 0.5 * fs
    normal_cutoff = cutoff / nyq
    b, a = butter(order, normal_cutoff, btype='low', analog=False)
    return b, a


def butter_lowpass_filter(data, cutoff, fs, order=5):
    b, a = butter_lowpass(cutoff, fs, order=order)
    y = lfilter(b, a, data)
    return y<|MERGE_RESOLUTION|>--- conflicted
+++ resolved
@@ -5,14 +5,11 @@
 import random
 from abc import abstractmethod
 from scipy.signal import butter, lfilter
-<<<<<<< HEAD
 from MotorNet.nets.losses import PositionLoss, ActivationSquaredLoss, ActivationVelocitySquaredLoss,\
     ActivationDiffSquaredLoss
-=======
 import random
 from MotorNet.nets.losses import position_loss, activation_squared_loss, activation_velocity_squared_loss,\
                                  activation_diff_squared_loss, position_loss_bis
->>>>>>> e41d9c03
 # TODO: check that "generate" methods do not feed the memory leak
 
 
